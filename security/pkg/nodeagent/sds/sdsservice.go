// Copyright 2018 Istio Authors
//
// Licensed under the Apache License, Version 2.0 (the "License");
// you may not use this file except in compliance with the License.
// You may obtain a copy of the License at
//
//     http://www.apache.org/licenses/LICENSE-2.0
//
// Unless required by applicable law or agreed to in writing, software
// distributed under the License is distributed on an "AS IS" BASIS,
// WITHOUT WARRANTIES OR CONDITIONS OF ANY KIND, either express or implied.
// See the License for the specific language governing permissions and
// limitations under the License.

// Package sds implements secret discovery service in NodeAgent.
package sds

import (
	"context"
	"fmt"
	"io"
	"strconv"
	"sync"
	"sync/atomic"
	"time"

	xdsapi "github.com/envoyproxy/go-control-plane/envoy/api/v2"
	authapi "github.com/envoyproxy/go-control-plane/envoy/api/v2/auth"
	"github.com/envoyproxy/go-control-plane/envoy/api/v2/core"
	sds "github.com/envoyproxy/go-control-plane/envoy/service/discovery/v2"
	"github.com/gogo/protobuf/types"
	"google.golang.org/grpc"
	"google.golang.org/grpc/codes"
	"google.golang.org/grpc/metadata"
	"google.golang.org/grpc/status"

	"istio.io/istio/pkg/log"
	"istio.io/istio/security/pkg/nodeagent/cache"
	"istio.io/istio/security/pkg/nodeagent/model"
)

const (
	// SecretType is used for secret discovery service to construct response.
	SecretType = "type.googleapis.com/envoy.api.v2.auth.Secret"

	// credentialTokenHeaderKey is the header key in gPRC header which is used to
	// pass credential token from envoy's SDS request to SDS service.
	credentialTokenHeaderKey = "authorization"

	// k8sSAJwtTokenHeaderKey is the request header key, header value is k8s sa jwt, which is set in
	// https://github.com/istio/istio/blob/master/pilot/pkg/model/authentication.go
	k8sSAJwtTokenHeaderKey = "istio_sds_credentail_header-bin"

	// IngressGatewaySdsCaSuffix is the suffix of the sds resource name for root CA. All SDS requests
	// for root CA sent by ingress gateway have suffix -cacert.
	IngressGatewaySdsCaSuffix = "-cacert"
)

var (
	sdsClients      = map[cache.ConnKey]*sdsConnection{}
	sdsClientsMutex sync.RWMutex

	// Tracks connections, increment on each new connection.
	connectionNumber = int64(0)
)

type discoveryStream interface {
	Send(*xdsapi.DiscoveryResponse) error
	Recv() (*xdsapi.DiscoveryRequest, error)
	grpc.ServerStream
}

// sdsEvent represents a secret event that results in a push.
type sdsEvent struct{}

type sdsConnection struct {
	// Time of connection, for debugging.
	Connect time.Time

	// The ID of proxy from which the connection comes from.
	proxyID string

	// The ResourceName of the SDS request.
	ResourceName string

	// Sending on this channel results in  push.
	pushChannel chan *sdsEvent

	// SDS streams implement this interface.
	stream discoveryStream

	// The secret associated with the proxy.
	secret *model.SecretItem

	// Mutex to protect read/write to this connection
	mutex sync.RWMutex
<<<<<<< HEAD
=======

	// ConID is the connection identifier, used as a key in the connection table.
	// Currently based on the node name and a counter.
	conID string
>>>>>>> 054e6c65
}

type sdsservice struct {
	st cache.SecretManager
	// skipToken indicates whether token is required.
	skipToken bool
}

// newSDSService creates Secret Discovery Service which implements envoy v2 SDS API.
func newSDSService(st cache.SecretManager, skipTokenVerification bool) *sdsservice {
	if st == nil {
		return nil
	}

	return &sdsservice{
		st:        st,
		skipToken: skipTokenVerification,
	}
}

// register adds the SDS handle to the grpc server
func (s *sdsservice) register(rpcs *grpc.Server) {
	sds.RegisterSecretDiscoveryServiceServer(rpcs, s)
}

func (s *sdsservice) StreamSecrets(stream sds.SecretDiscoveryService_StreamSecretsServer) error {
	token := ""
	var ctx context.Context
	if !s.skipToken {
		ctx = stream.Context()
		t, err := getCredentialToken(ctx)
		if err != nil {
			log.Errorf("Failed to get credential token from incoming request: %v", err)
			return err
		}
		token = t
	}

	var receiveError error
	reqChannel := make(chan *xdsapi.DiscoveryRequest, 1)
	con := newSDSConnection(stream)

	go receiveThread(con, reqChannel, &receiveError)

	for {
		// Block until a request is received.
		select {
		case discReq, ok := <-reqChannel:
			if !ok {
				// Remote side closed connection.
				return receiveError
			}

			if discReq.Node == nil {
				log.Errorf("Invalid discovery request with no node")
				return fmt.Errorf("invalid discovery request with no node")
			}

			resourceName, err := parseDiscoveryRequest(discReq)
			if err != nil {
				log.Errorf("Failed to parse discovery request: %v", err)
				return err
			}

			con.proxyID = discReq.Node.Id
			con.ResourceName = resourceName

<<<<<<< HEAD
			log.Debugf("Received SDS request from %q, resourceName %q, versionInfo %q\n", discReq.Node.Id, resourceName, discReq.VersionInfo)
			// When nodeagent receives StreamSecrets request, if there is cached secret which matches
			// request's <token, resourceName, Version>, then this request is a confirmation request.
			// nodeagent stops sending response to envoy in this case.
			if discReq.VersionInfo != "" && s.st.SecretExist(discReq.Node.Id, resourceName, token, discReq.VersionInfo) {
				log.Debugf("Received SDS ACK from %q, resourceName %q, versionInfo %q\n", discReq.Node.Id, resourceName, discReq.VersionInfo)
=======
			key := cache.ConnKey{
				ResourceName: resourceName,
			}

			var firstRequestFlag bool
			con.mutex.Lock()
			if con.conID == "" {
				// first request
				con.conID = constructConnectionID(discReq.Node.Id)
				key.ConnectionID = con.conID
				addConn(key, con)
				firstRequestFlag = true
			}
			con.mutex.Unlock()

			// When nodeagent receives StreamSecrets request, if there is cached secret which matches
			// request's <token, resourceName, Version>, then this request is a confirmation request.
			// nodeagent stops sending response to envoy in this case.
			if discReq.VersionInfo != "" && s.st.SecretExist(con.conID, resourceName, token, discReq.VersionInfo) {
				log.Debugf("Received SDS ACK from %q, connectionID %q, resourceName %q, versionInfo %q\n", discReq.Node.Id, con.conID, resourceName, discReq.VersionInfo)
>>>>>>> 054e6c65
				continue
			}

			if firstRequestFlag {
				log.Debugf("Received first SDS request from %q, connectionID %q, resourceName %q, versionInfo %q\n",
					discReq.Node.Id, con.conID, resourceName, discReq.VersionInfo)
			} else {
				log.Debugf("Received SDS request from %q, connectionID %q, resourceName %q, versionInfo %q\n",
					discReq.Node.Id, con.conID, resourceName, discReq.VersionInfo)
			}

			secret, err := s.st.GenerateSecret(ctx, con.conID, resourceName, token)
			if err != nil {
				log.Errorf("Failed to get secret for proxy %q connection %q from secret cache: %v", discReq.Node.Id, con.conID, err)
				return err
			}
			con.secret = secret

			defer func() {
				removeConn(key)
				// Remove the secret from cache, otherwise refresh job will process this item(if envoy fails to reconnect)
				// and cause some confusing logs like 'fails to notify because connection isn't found'.
				s.st.DeleteSecret(con.conID, con.ResourceName)
			}()

			if err := pushSDS(con); err != nil {
				log.Errorf("SDS failed to push key/cert to proxy %q connection %q: %v", con.proxyID, con.conID, err)
				return err
			}
		case <-con.pushChannel:
			log.Debugf("Received push channel request for proxy %q connection %q", con.proxyID, con.conID)

			if con.secret == nil {
				// Secret is nil indicates close streaming to proxy, so that proxy
				// could connect again with updated token.
				// When nodeagent stops stream by sending envoy error response, it's Ok not to remove secret
				// from secret cache because cache has auto-evication.
				log.Debugf("Close streaming for proxy %q connection %q", con.proxyID, con.conID)
				return fmt.Errorf("streaming for proxy %q connection %q closed", con.proxyID, con.conID)
			}

			if err := pushSDS(con); err != nil {
				log.Errorf("SDS failed to push key/cert to proxy %q connection %q: %v", con.proxyID, con.conID, err)
				return err
			}
		}
	}
}

func (s *sdsservice) FetchSecrets(ctx context.Context, discReq *xdsapi.DiscoveryRequest) (*xdsapi.DiscoveryResponse, error) {
	token := ""
	if !s.skipToken {
		t, err := getCredentialToken(ctx)
		if err != nil {
			log.Errorf("Failed to get credential token: %v", err)
			return nil, err
		}
		token = t
	}

	resourceName, err := parseDiscoveryRequest(discReq)
	if err != nil {
		log.Errorf("Failed to parse discovery request: %v", err)
		return nil, err
	}

	secret, err := s.st.GenerateSecret(ctx, discReq.Node.Id, resourceName, token)
	if err != nil {
		log.Errorf("Failed to get secret for proxy %q from secret cache: %v", discReq.Node.Id, err)
		return nil, err
	}
	return sdsDiscoveryResponse(secret, discReq.Node.Id)
}

// NotifyProxy send notification to proxy about secret update,
// SDS will close streaming connection if secret is nil.
func NotifyProxy(conID, resourceName string, secret *model.SecretItem) error {
	key := cache.ConnKey{
		ConnectionID: conID,
		ResourceName: resourceName,
	}
	conn := sdsClients[key]
	if conn == nil {
		log.Errorf("No connection with id %q can be found", conID)
		return fmt.Errorf("no connection with id %q can be found", conID)
	}
	conn.mutex.Lock()
	conn.secret = secret
	conn.mutex.Unlock()

	conn.pushChannel <- &sdsEvent{}
	return nil
}

func parseDiscoveryRequest(discReq *xdsapi.DiscoveryRequest) (string /*resourceName*/, error) {
	if discReq.Node.Id == "" {
		return "", fmt.Errorf("discovery request %+v missing node id", discReq)
	}

	if len(discReq.ResourceNames) == 1 {
		return discReq.ResourceNames[0], nil
	}

	return "", fmt.Errorf("discovery request %+v has invalid resourceNames %+v", discReq, discReq.ResourceNames)
}

func getCredentialToken(ctx context.Context) (string, error) {
	metadata, ok := metadata.FromIncomingContext(ctx)
	if !ok {
		return "", fmt.Errorf("unable to get metadata from incoming context")
	}

	// Get credential token from request k8sSAJwtTokenHeader(`istio_sds_credentail_header`) if it exists;
	// otherwise fallback to credentialTokenHeader('authorization').
	if h, ok := metadata[k8sSAJwtTokenHeaderKey]; ok {
		if len(h) != 1 {
			return "", fmt.Errorf("credential token from %q must have 1 value in gRPC metadata but got %d", k8sSAJwtTokenHeaderKey, len(h))
		}
		return h[0], nil
	}

	if h, ok := metadata[credentialTokenHeaderKey]; ok {
		if len(h) != 1 {
			return "", fmt.Errorf("credential token from %q must have 1 value in gRPC metadata but got %d", credentialTokenHeaderKey, len(h))
		}
		return h[0], nil
	}

	return "", fmt.Errorf("no credential token is found")
}

func addConn(k cache.ConnKey, conn *sdsConnection) {
	sdsClientsMutex.Lock()
	defer sdsClientsMutex.Unlock()
	sdsClients[k] = conn
}

func removeConn(k cache.ConnKey) {
	sdsClientsMutex.Lock()
	defer sdsClientsMutex.Unlock()
	delete(sdsClients, k)
}

func pushSDS(con *sdsConnection) error {
<<<<<<< HEAD
	response, err := sdsDiscoveryResponse(con.secret, con.proxyID)
=======
	response, err := sdsDiscoveryResponse(con.secret, con.conID)
>>>>>>> 054e6c65
	if err != nil {
		log.Errorf("SDS: Failed to construct response %v", err)
		return err
	}

	if err = con.stream.Send(response); err != nil {
		log.Errorf("SDS: Send response failure %v", err)
		return err
	}

	con.mutex.RLock()
	if con.secret.RootCert != nil {
<<<<<<< HEAD
		log.Infof("SDS: push root cert from node agent to proxy: %q\n", con.proxyID)
		log.Debugf("SDS: push root cert %+v to proxy: %q\n", string(con.secret.RootCert), con.proxyID)
	} else {
		log.Infof("SDS: push key/cert pair from node agent to proxy: %q\n", con.proxyID)
		log.Debugf("SDS: push certificate chain %+v to proxy: %q\n", string(con.secret.CertificateChain), con.proxyID)
=======
		log.Infof("SDS: push root cert from node agent to proxy connection: %q\n", con.conID)
		log.Debugf("SDS: push root cert %+v to proxy connection: %q\n", string(con.secret.RootCert), con.conID)
	} else {
		log.Infof("SDS: push key/cert pair from node agent to proxy: %q\n", con.conID)
		log.Debugf("SDS: push certificate chain %+v to proxy connection: %q\n", string(con.secret.CertificateChain), con.conID)
>>>>>>> 054e6c65
	}
	con.mutex.RUnlock()

	return nil
}

func sdsDiscoveryResponse(s *model.SecretItem, conID string) (*xdsapi.DiscoveryResponse, error) {
	resp := &xdsapi.DiscoveryResponse{
		TypeUrl:     SecretType,
		VersionInfo: s.Version,
		Nonce:       s.Version,
	}

	if s == nil {
		log.Errorf("SDS: got nil secret for proxy connection %q", conID)
		return resp, nil
	}

	secret := &authapi.Secret{
		Name: s.ResourceName,
	}
	if s.RootCert != nil {
		secret.Type = &authapi.Secret_ValidationContext{
			ValidationContext: &authapi.CertificateValidationContext{
				TrustedCa: &core.DataSource{
					Specifier: &core.DataSource_InlineBytes{
						InlineBytes: s.RootCert,
					},
				},
			},
		}
	} else {
		secret.Type = &authapi.Secret_TlsCertificate{
			TlsCertificate: &authapi.TlsCertificate{
				CertificateChain: &core.DataSource{
					Specifier: &core.DataSource_InlineBytes{
						InlineBytes: s.CertificateChain,
					},
				},
				PrivateKey: &core.DataSource{
					Specifier: &core.DataSource_InlineBytes{
						InlineBytes: s.PrivateKey,
					},
				},
			},
		}
	}

	ms, err := types.MarshalAny(secret)
	if err != nil {
		log.Errorf("Failed to mashal secret for proxy %q: %v", conID, err)
		return nil, err
	}
	resp.Resources = append(resp.Resources, *ms)

	return resp, nil
}

func newSDSConnection(stream discoveryStream) *sdsConnection {
	return &sdsConnection{
		pushChannel: make(chan *sdsEvent, 1),
		Connect:     time.Now(),
		stream:      stream,
	}
}

func receiveThread(con *sdsConnection, reqChannel chan *xdsapi.DiscoveryRequest, errP *error) {
	defer close(reqChannel) // indicates close of the remote side.
	for {
		req, err := con.stream.Recv()
		if err != nil {
			if status.Code(err) == codes.Canceled || err == io.EOF {
				log.Infof("SDS: connection with %q terminated %v", con.conID, err)
				return
			}
			*errP = err
			log.Errorf("SDS: connection with %q terminated with errors %v", con.conID, err)
			return
		}
		reqChannel <- req
	}
}

func constructConnectionID(proxyID string) string {
	id := atomic.AddInt64(&connectionNumber, 1)
	return proxyID + "-" + strconv.FormatInt(id, 10)
}<|MERGE_RESOLUTION|>--- conflicted
+++ resolved
@@ -94,13 +94,10 @@
 
 	// Mutex to protect read/write to this connection
 	mutex sync.RWMutex
-<<<<<<< HEAD
-=======
 
 	// ConID is the connection identifier, used as a key in the connection table.
 	// Currently based on the node name and a counter.
 	conID string
->>>>>>> 054e6c65
 }
 
 type sdsservice struct {
@@ -168,14 +165,6 @@
 			con.proxyID = discReq.Node.Id
 			con.ResourceName = resourceName
 
-<<<<<<< HEAD
-			log.Debugf("Received SDS request from %q, resourceName %q, versionInfo %q\n", discReq.Node.Id, resourceName, discReq.VersionInfo)
-			// When nodeagent receives StreamSecrets request, if there is cached secret which matches
-			// request's <token, resourceName, Version>, then this request is a confirmation request.
-			// nodeagent stops sending response to envoy in this case.
-			if discReq.VersionInfo != "" && s.st.SecretExist(discReq.Node.Id, resourceName, token, discReq.VersionInfo) {
-				log.Debugf("Received SDS ACK from %q, resourceName %q, versionInfo %q\n", discReq.Node.Id, resourceName, discReq.VersionInfo)
-=======
 			key := cache.ConnKey{
 				ResourceName: resourceName,
 			}
@@ -196,7 +185,6 @@
 			// nodeagent stops sending response to envoy in this case.
 			if discReq.VersionInfo != "" && s.st.SecretExist(con.conID, resourceName, token, discReq.VersionInfo) {
 				log.Debugf("Received SDS ACK from %q, connectionID %q, resourceName %q, versionInfo %q\n", discReq.Node.Id, con.conID, resourceName, discReq.VersionInfo)
->>>>>>> 054e6c65
 				continue
 			}
 
@@ -341,11 +329,7 @@
 }
 
 func pushSDS(con *sdsConnection) error {
-<<<<<<< HEAD
-	response, err := sdsDiscoveryResponse(con.secret, con.proxyID)
-=======
 	response, err := sdsDiscoveryResponse(con.secret, con.conID)
->>>>>>> 054e6c65
 	if err != nil {
 		log.Errorf("SDS: Failed to construct response %v", err)
 		return err
@@ -358,19 +342,11 @@
 
 	con.mutex.RLock()
 	if con.secret.RootCert != nil {
-<<<<<<< HEAD
-		log.Infof("SDS: push root cert from node agent to proxy: %q\n", con.proxyID)
-		log.Debugf("SDS: push root cert %+v to proxy: %q\n", string(con.secret.RootCert), con.proxyID)
-	} else {
-		log.Infof("SDS: push key/cert pair from node agent to proxy: %q\n", con.proxyID)
-		log.Debugf("SDS: push certificate chain %+v to proxy: %q\n", string(con.secret.CertificateChain), con.proxyID)
-=======
 		log.Infof("SDS: push root cert from node agent to proxy connection: %q\n", con.conID)
 		log.Debugf("SDS: push root cert %+v to proxy connection: %q\n", string(con.secret.RootCert), con.conID)
 	} else {
 		log.Infof("SDS: push key/cert pair from node agent to proxy: %q\n", con.conID)
 		log.Debugf("SDS: push certificate chain %+v to proxy connection: %q\n", string(con.secret.CertificateChain), con.conID)
->>>>>>> 054e6c65
 	}
 	con.mutex.RUnlock()
 
